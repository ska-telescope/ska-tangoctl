[project]
name = "ska-tangoctl"
version = "0.6.0"
authors = [{name = "Johan Coetzer", email = "johan.coetzer@tsolo.io"}]
maintainers = [{name = "Johan Coetzer", email = "johan.coetzer@tsolo.io"}]
description = "Command line utility to query and test Tango devices"
readme = "README.md"
license = {file = "LICENSE"}
requires-python = ">=3.10"
classifiers = [
    'Development Status :: 3 - Alpha',
    'Intended Audience :: Developers',
    'License :: OSI Approved :: BSD License',
    'Natural Language :: English',
    'Programming Language :: Python :: 3',
    'Programming Language :: Python :: 3.10',
]

[project.urls]
Homepage = "https://gitlab.com/ska-telescope/ska-tangoctl"
Documentation = "https://ska-telescope-ska-tangoctl.readthedocs.io/en/latest/"
Repository = "https://gitlab.com/ska-telescope/ska-tangoctl"
Changelog = "https://gitlab.com/ska-telescope/ska-tangoctl/-/blob/main/CHANGELOG.md"

[tool.poetry]
include = ["MANIFEST.skao.int"]
name = "ska-tangoctl"
<<<<<<< HEAD
version = "0.6.1"
=======
version = "0.6.0"
>>>>>>> c6d15843
description = "Command line utility to query and test Tango devices"
authors = ["Johan Coetzer"]
license = "BSD 3-Clause"
readme = "README.md"
packages = [{ include = "ska_tangoctl", from = "src" }]
classifiers = [
    'Development Status :: 3 - Alpha',
    'Intended Audience :: Developers',
    'License :: OSI Approved :: BSD License',
    'Natural Language :: English',
    'Programming Language :: Python :: 3',
    'Programming Language :: Python :: 3.10',
]

[[tool.poetry.source]]
name = 'skao'
url = 'https://artefact.skao.int/repository/pypi-internal/simple'

[[tool.poetry.source]]
name = "PyPI-public"
url = 'https://pypi.org/simple'

[tool.poetry.dependencies]
python = ">=3.10,<3.11"
pytest-json-report = "^1.5.0"
pytest-repeat = "^0.9.1"
kubernetes = "^29.0.0"
pyyaml = "^6.0.1"
nbqa = "^1.7.1"
nbsphinx = "^0.9.3"
requests-mock = "^1.11.0"
pytango = "^9.4.2"
black = "24.3.0"
pycodestyle = "^2.11.1"
setuptools = "^69.5.1"
treelib = "^1.7.0"
gevent = "^24.2.1"

[tool.poetry.group.docs.dependencies]
Sphinx = "^7.2.6"
recommonmark = "^0.7.1"
markupsafe = "^2.1.5"
sphinx-rtd-theme = "^1.2.2"
ska-ser-sphinx-theme = "^0.1.2"
pytango = "^9.4.2"
websocket-client = "^1.2.3"
numpy = "^1.23.5"
pyyaml = "^6.0.1"
gevent = "^24.2.1"
kubernetes = "^29.0.0"
PySide6 = "^6.7.1"
PySide6_Addons = "^6.7.1"
PySide6_Essentials = "^6.7.1"
fastapi = "^0.112.2"
fastapi-cli = "^0.0.5"
pandas = "^1.4.2"
pandas-stubs = "^2.2.3.241009"

[tool.poetry.group.dev.dependencies]
black = "^24.2.0"
flake8 = "^6.1.0"
isort = "^5.12.0"
pylint = "^3.1.0"
pylint-junit = "^0.3.2"
pytest-cov = "^4.0.0"
flake8-docstrings = "^1.7.0"
flake8-rst-docstrings = "^0.3.0"
darglint = "^1.8.1"
mypy = "^1.8.0"
twine = "^5.0.0"
python-build = "^0.2.13"
urllib3 = "^1.24.2"
markupsafe = "^2.1.5"
idna = "^3.6"
certifi = "^2024.2.2"
charset-normalizer = "^3.3.2"
setuptools = "^69.5.1"
treelib = "^1.7.0"
PySide6 = "^6.7.1"
PySide6_Addons = "^6.7.1"
PySide6_Essentials = "^6.7.1"
fastapi = "^0.112.2"
fastapi-cli = "^0.0.5"
pandas = "^1.4.2"
pandas-stubs = "^2.2.3.241009"
pip = "^25.1.1"

[build-system]
requires = ["poetry-core>=1.0.0"]
build-backend = "poetry.core.masonry.api"

[tool.setuptools.package-data]
'src' = ['*.json']

[tool.pytest.ini_options]
addopts = "-p no:warnings"
testpaths = ["tests"]
log_cli_level = "INFO"
log_cli = "False"
junit_family = "xunit2"
python_classes = "!Test"

[tool.build_sphinx]
source-dir = "docs/src"
build-dir = "docs/_build"
all_files = 1
builder = "html"

[tool.isort]
profile = "black"
multi_line_output = 3
line_length = 99

[tool.flake8]
max-line-length = 99

[tool.black]
line_length = 99

[tool.poetry.scripts]
tangoctl = 'ska_tangoctl.tango_control.tangoctl:main'
tangoktl = 'ska_tangoctl.tango_kontrol.tangoktl:main'<|MERGE_RESOLUTION|>--- conflicted
+++ resolved
@@ -25,11 +25,7 @@
 [tool.poetry]
 include = ["MANIFEST.skao.int"]
 name = "ska-tangoctl"
-<<<<<<< HEAD
 version = "0.6.1"
-=======
-version = "0.6.0"
->>>>>>> c6d15843
 description = "Command line utility to query and test Tango devices"
 authors = ["Johan Coetzer"]
 license = "BSD 3-Clause"
